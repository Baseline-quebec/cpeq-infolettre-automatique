"""Tests for service class."""

import datetime as dt
from typing import Any
from unittest.mock import patch

import pytest

from cpeq_infolettre_automatique.config import Rubric
from cpeq_infolettre_automatique.reference_news_repository import (
    ReferenceNewsRepository,
)
from cpeq_infolettre_automatique.schemas import News
from cpeq_infolettre_automatique.service import Service
from cpeq_infolettre_automatique.summary_generator import SummaryGenerator
from cpeq_infolettre_automatique.vectorstore import Vectorstore
from cpeq_infolettre_automatique.webscraper_io_client import WebscraperIoClient


@pytest.fixture()
def service_fixture(
    webscraper_io_client_fixture: WebscraperIoClient,
    vectorstore_fixture: Vectorstore,
    reference_news_repository_fixture: ReferenceNewsRepository,
    news_repository_fixture: Any,
<<<<<<< HEAD
    summary_generator_fixture: Any,
=======
    summary_generator_fixture: SummaryGenerator,
    newsletter_formatter_fixture: Any,
>>>>>>> 58656b27
) -> Service:
    """Fixture for mocked service."""
    service = Service(
        webscraper_io_client=webscraper_io_client_fixture,
        news_repository=news_repository_fixture,
        reference_news_repository=reference_news_repository_fixture,
        vectorstore=vectorstore_fixture,
        summary_generator=summary_generator_fixture,
    )
    service._prepare_dates = lambda *_: (
        dt.datetime(2024, 1, 1, tzinfo=dt.UTC),
        dt.datetime(2024, 1, 7, tzinfo=dt.UTC),
    )
    return service


class TestService:
    """Test the Service class."""

    @staticmethod
    @pytest.mark.asyncio()
    async def test_generate_newsletter__when_provided_with_news__returns_proper_newsletter(
        service_fixture: Service,
        news_fixture: News,
        rubric_classification_fixture: Rubric,
    ) -> None:
        """Test that the generate_newsletter outputs newsletter with proper content."""
        newsletter = await service_fixture.generate_newsletter()
        newsletter_content = newsletter.to_markdown()
        assert rubric_classification_fixture.value in newsletter_content
        assert news_fixture.title in newsletter_content

    @staticmethod
    @pytest.mark.asyncio()
    async def test_generate_newsletter__when_happy_path__all_subservices_are_called(
        service_fixture: Service,
    ) -> None:
        """Test that the newsletter generation flow and logic operates as intented given expected situation.

        TODO(jsleb333): Remove called assertions with specific tests.
        """
        _ = await service_fixture.generate_newsletter()
        assert service_fixture.webscraper_io_client.get_scraping_jobs.called
        assert service_fixture.vectorstore.classify_news_rubric.called
        assert service_fixture.reference_news_repository.read_many_by_rubric.called
        assert service_fixture.webscraper_io_client.download_scraping_job_data.called
        assert service_fixture.summary_generator.generate.called
        assert service_fixture.webscraper_io_client.delete_scraping_jobs.called
        assert service_fixture.news_repository.create_news.called

    @staticmethod
    def test_prepare_dates__when_default_args__returns_closest_monday_to_monday_period() -> None:
        """Test that the start and end dates are correctly prepared when no arguments are provided."""
        with patch(
            "cpeq_infolettre_automatique.service.get_current_montreal_datetime"
        ) as get_current_datetime_mock:
            get_current_datetime_mock.return_value = dt.datetime(2024, 1, 9, tzinfo=dt.UTC)
            start_date, end_date = Service._prepare_dates()
            first_monday = dt.datetime(2024, 1, 1, tzinfo=dt.UTC)
            second_monday = dt.datetime(2024, 1, 8, tzinfo=dt.UTC)
            assert start_date == first_monday
            assert end_date == second_monday<|MERGE_RESOLUTION|>--- conflicted
+++ resolved
@@ -23,12 +23,7 @@
     vectorstore_fixture: Vectorstore,
     reference_news_repository_fixture: ReferenceNewsRepository,
     news_repository_fixture: Any,
-<<<<<<< HEAD
-    summary_generator_fixture: Any,
-=======
     summary_generator_fixture: SummaryGenerator,
-    newsletter_formatter_fixture: Any,
->>>>>>> 58656b27
 ) -> Service:
     """Fixture for mocked service."""
     service = Service(
