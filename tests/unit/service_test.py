"""Tests for service class."""

import datetime as dt
from typing import Any
from unittest.mock import patch

import pytest

from cpeq_infolettre_automatique.reference_news_repository import (
    ReferenceNewsRepository,
)
from cpeq_infolettre_automatique.schemas import Newsletter
from cpeq_infolettre_automatique.service import Service
from cpeq_infolettre_automatique.vectorstore import Vectorstore
from cpeq_infolettre_automatique.webscraper_io_client import WebscraperIoClient


@pytest.fixture()
def service_fixture(
    webscraper_io_client_fixture: WebscraperIoClient,
    vectorstore_fixture: Vectorstore,
    reference_news_repository_fixture: ReferenceNewsRepository,
    news_repository_fixture: Any,
    summary_generator_fixture: Any,
) -> Service:
    """Fixture for mocked service."""
    service = Service(
        webscraper_io_client=webscraper_io_client_fixture,
        news_repository=news_repository_fixture,
        reference_news_repository=reference_news_repository_fixture,
        vectorstore=vectorstore_fixture,
        summary_generator=summary_generator_fixture,
    )
    service._prepare_dates = lambda *_: (
        dt.datetime(2024, 1, 1, tzinfo=dt.UTC),
        dt.datetime(2024, 1, 7, tzinfo=dt.UTC),
    )
    return service


class TestService:
    """Test the Service class."""

    @staticmethod
    @pytest.mark.asyncio()
    async def test_generate_newsletter__when_happy_path__returns_list_of_news(
        service_fixture: Service,
    ) -> None:
        """Test that the newsletter generation flow and logic operates as intented given expected situation.

        TODO(jsleb333): Remove called assertions with specific tests.
        """
<<<<<<< HEAD
        newletter = await service_fixture.generate_newsletter()
        assert isinstance(newletter, str)
=======
        service_fixture._format_newsletter = lambda _: Newsletter(text="")
        await service_fixture.generate_newsletter()
>>>>>>> 23fce270
        assert service_fixture.webscraper_io_client.get_scraping_jobs.called
        assert service_fixture.vectorstore.classify_news_rubric.called
        assert service_fixture.reference_news_repository.read_many_by_rubric.called
        assert service_fixture.webscraper_io_client.download_scraping_job_data.called
        assert service_fixture.summary_generator.generate_summary.called
        assert service_fixture.webscraper_io_client.delete_scraping_jobs.called
        assert service_fixture.news_repository.create_news.called

    @staticmethod
    def test_prepare_dates__when_default_args__returns_closest_monday_to_monday_period() -> None:
        """Test that the start and end dates are correctly prepared when no arguments are provided."""
        with patch(
            "cpeq_infolettre_automatique.service.get_current_montreal_datetime"
        ) as get_current_datetime_mock:
            get_current_datetime_mock.return_value = dt.datetime(2024, 1, 9, tzinfo=dt.UTC)
            start_date, end_date = Service._prepare_dates()
            first_monday = dt.datetime(2024, 1, 1, tzinfo=dt.UTC)
            second_monday = dt.datetime(2024, 1, 8, tzinfo=dt.UTC)
            assert start_date == first_monday
            assert end_date == second_monday<|MERGE_RESOLUTION|>--- conflicted
+++ resolved
@@ -9,7 +9,6 @@
 from cpeq_infolettre_automatique.reference_news_repository import (
     ReferenceNewsRepository,
 )
-from cpeq_infolettre_automatique.schemas import Newsletter
 from cpeq_infolettre_automatique.service import Service
 from cpeq_infolettre_automatique.vectorstore import Vectorstore
 from cpeq_infolettre_automatique.webscraper_io_client import WebscraperIoClient
@@ -50,13 +49,8 @@
 
         TODO(jsleb333): Remove called assertions with specific tests.
         """
-<<<<<<< HEAD
         newletter = await service_fixture.generate_newsletter()
         assert isinstance(newletter, str)
-=======
-        service_fixture._format_newsletter = lambda _: Newsletter(text="")
-        await service_fixture.generate_newsletter()
->>>>>>> 23fce270
         assert service_fixture.webscraper_io_client.get_scraping_jobs.called
         assert service_fixture.vectorstore.classify_news_rubric.called
         assert service_fixture.reference_news_repository.read_many_by_rubric.called
