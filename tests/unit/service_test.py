--- conflicted
+++ resolved
@@ -22,12 +22,7 @@
     vectorstore_fixture: Vectorstore,
     reference_news_repository_fixture: ReferenceNewsRepository,
     news_repository_fixture: Any,
-<<<<<<< HEAD
-    newsletter_repository_fixture: Any,
     summary_generator_fixture: SummaryGenerator,
-=======
-    summary_generator_fixture: Any,
->>>>>>> 23fce270
     newsletter_formatter_fixture: Any,
 ) -> Service:
     """Fixture for mocked service."""
