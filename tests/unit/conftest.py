--- conflicted
+++ resolved
@@ -10,16 +10,11 @@
 
 from cpeq_infolettre_automatique.completion_model import CompletionModel
 from cpeq_infolettre_automatique.config import Rubric, VectorstoreConfig
-<<<<<<< HEAD
-from cpeq_infolettre_automatique.reference_news_repository import ReferenceNewsRepository
-from cpeq_infolettre_automatique.schemas import ClassifiedNews, News, ReferenceNews
-from cpeq_infolettre_automatique.summary_generator import SummaryGenerator
-=======
 from cpeq_infolettre_automatique.reference_news_repository import (
     ReferenceNewsRepository,
 )
 from cpeq_infolettre_automatique.schemas import News
->>>>>>> 23fce270
+from cpeq_infolettre_automatique.summary_generator import SummaryGenerator
 from cpeq_infolettre_automatique.vectorstore import Vectorstore
 from cpeq_infolettre_automatique.webscraper_io_client import WebscraperIoClient
 
@@ -37,25 +32,19 @@
 
 
 @pytest.fixture()
-<<<<<<< HEAD
-def classified_news_fixture(news_fixture: News) -> ClassifiedNews:
-=======
-def reference_news_fixture(news_fixture: News) -> News:
->>>>>>> 23fce270
-    """Fixture for a News object."""
-    news = news_fixture.model_dump()
-    news["rubric"] = Rubric.BIODIVERSITE_MILIEUX_HUMIDES_ET_ESPECES_EN_PERIL
-    reference_news = ClassifiedNews(**news)
-    return reference_news
+def classified_news_fixture(news_fixture: News) -> News:
+    """Fixture for a News object with a classification."""
+    classified_news = news_fixture.model_copy()
+    classified_news.rubric = Rubric.AMENAGEMENT_DU_TERRITOIRE_ET_URBANISME
+    return classified_news
 
 
 @pytest.fixture()
-def reference_news_fixture(classified_news_fixture: News) -> ReferenceNews:
-    """Fixture for a News object."""
-    news = classified_news_fixture.model_dump()
-    news["summary"] = "Some summary"
-    reference_news = News(**news)
-    return reference_news
+def summarized_news_fixture(classified_news_fixture: News) -> News:
+    """Fixture for a News object with a summary."""
+    summarized_news = classified_news_fixture.model_copy()
+    summarized_news.summary = "Some summary"
+    return summarized_news
 
 
 @pytest.fixture()
@@ -121,33 +110,17 @@
 
 
 @pytest.fixture()
-def reference_news_repository_fixture(reference_news_fixture: News) -> Any:
+def reference_news_repository_fixture(summarized_news_fixture: News) -> Any:
     """Fixture for mocked ReferenceNewsRepository."""
     reference_news_repository_fixture = MagicMock(spec=ReferenceNewsRepository)
-    reference_news_repository_fixture.read_many_by_rubric.return_value = [reference_news_fixture]
+    reference_news_repository_fixture.read_many_by_rubric.return_value = [summarized_news_fixture]
     return reference_news_repository_fixture
-
-
-@pytest.fixture()
-<<<<<<< HEAD
-def newsletter_repository_fixture() -> Any:
-    """Fixture for mocked NewsletterRepository."""
-    newsletter_repository_fixture = AsyncMock()
-    newsletter_repository_fixture.create = AsyncMock()
-    return newsletter_repository_fixture
 
 
 @pytest.fixture()
 def newsletter_formatter_fixture() -> Any:
     """Fixture for mocked NewsLetterFormater."""
     return MagicMock()
-=======
-def summary_generator_fixture() -> Any:
-    """Fixture for mocked SummaryGenerator."""
-    summary_generator_fixture = AsyncMock()
-    summary_generator_fixture.generate_summary = AsyncMock(return_value="Some summary")
-    return summary_generator_fixture
->>>>>>> 23fce270
 
 
 @pytest.fixture()
