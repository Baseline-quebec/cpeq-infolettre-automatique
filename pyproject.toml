--- conflicted
+++ resolved
@@ -28,13 +28,10 @@
 openai = "^1.23.2"
 numpy = "^1.26.4"
 tiktoken = "^0.6.0"
-<<<<<<< HEAD
 weaviate-client = "^4.6.5"
-=======
 asyncio = "^3.4.3"
 pydantic = "^2.7.4"
 pytest-asyncio = "^0.23.7"
->>>>>>> de7f3657
 
 [tool.poetry.group.test.dependencies]  # https://python-poetry.org/docs/master/managing-dependencies/
 commitizen = ">=3.2.1"
@@ -151,7 +148,7 @@
 convention = "google"
 
 [tool.ruff.lint.pylint]
-max-args = 6
+max-args = 7
 
 [tool.ruff.lint.per-file-ignores]
 "tests/*" = [
