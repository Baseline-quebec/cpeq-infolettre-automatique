# yaml-language-server: $schema=https://json.schemastore.org/github-workflow.json

name: "Terraform: Validate, Plan, Deploy"

on:
  push:
    branches:
      - main
    paths:
      - "iac/**"
<<<<<<< HEAD
  pull_request:
    branches:
      - main
=======
      - ".github/workflows/**"
  pull_request:
>>>>>>> e6b6722c
    paths:
      - "iac/**"
      - ".github/workflows/**"
  workflow_dispatch:

env:
  IS_MAIN: ${{ github.ref == 'refs/heads/main' }}
<<<<<<< HEAD
  ENVIRONMENT: dev
  ARM_CLIENT_ID: ${{ secrets.TERRAFORM_CLIENT_ID }}
  ARM_TENANT_ID: ${{ secrets.TERRAFORM_TENANT_ID }}
  ARM_SUBSCRIPTION_ID: ${{ secrets.TERRAFORM_SUBSCRIPTION_ID }}
=======
>>>>>>> e6b6722c

jobs:
  terraform:
    environment: dev
    runs-on: ubuntu-latest
    defaults:
      run:
        working-directory: iac
    permissions:
      pull-requests: write
    steps:
      - uses: actions/checkout@v4
        with:
          sparse-checkout: |
            iac

      - name: Azure login
        uses: azure/login@v2
        with:
          creds: ${{ secrets.AZURE_CREDENTIALS }}

      - uses: hashicorp/setup-terraform@v3
        with:
          terraform_version: "1.8.0"
          terraform_wrapper: false

      - id: fmt
        name: Check Terraform formatting
        if: ! env.IS_MAIN
        run: terraform fmt -check

      - id: init
        name: Initialize Terraform
        run: terraform init
        env:
          ARM_CLIENT_ID: ${{ secrets.TERRAFORM_CLIENT_ID }}
          ARM_CLIENT_SECRET: ${{ secrets.TERRAFORM_CLIENT_SECRET }}
          ARM_TENANT_ID: ${{ secrets.TERRAFORM_TENANT_ID }}
          ARM_SUBSCRIPTION_ID: ${{ secrets.TERRAFORM_SUBSCRIPTION_ID }}

      - id: validate
        name: Validate Terraform config
        if: ! env.IS_MAIN
        env:
          ARM_CLIENT_ID: ${{ secrets.TERRAFORM_CLIENT_ID }}
          ARM_CLIENT_SECRET: ${{ secrets.TERRAFORM_CLIENT_SECRET }}
          ARM_TENANT_ID: ${{ secrets.TERRAFORM_TENANT_ID }}
          ARM_SUBSCRIPTION_ID: ${{ secrets.TERRAFORM_SUBSCRIPTION_ID }}
        run: |
          terraform validate -no-color 2>&1 >> output.log
          result_code=${PIPESTATUS[0]}

          {
            echo 'stdout<<EOF'
            cat output.log
            echo EOF
          } >> "$GITHUB_OUTPUT"

          exit $result_code

      - id: plan
        name: Terraform Plan
        env:
          ARM_CLIENT_ID: ${{ secrets.TERRAFORM_CLIENT_ID }}
          ARM_CLIENT_SECRET: ${{ secrets.TERRAFORM_CLIENT_SECRET }}
          ARM_TENANT_ID: ${{ secrets.TERRAFORM_TENANT_ID }}
          ARM_SUBSCRIPTION_ID: ${{ secrets.TERRAFORM_SUBSCRIPTION_ID }}
        run: |
          terraform plan -no-color -var-file=variables/${{ vars.ENVIRONMENT }}.tfvars -out plan.tfplan 2>&1 >> output.log
          result_code=${PIPESTATUS[0]}

          {
            echo 'stdout<<EOF'
            cat output.log
            echo EOF
          } >> "$GITHUB_OUTPUT"

          exit $result_code

      - uses: actions/github-script@v7
        name: Update PR Comment
        if: github.event_name == 'pull_request'
        with:
          github-token: ${{ secrets.GITHUB_TOKEN }}
          script: |
            // 1. Retrieve existing bot comments for the PR
            const { data: comments } = await github.rest.issues.listComments({
              owner: context.repo.owner,
              repo: context.repo.repo,
              issue_number: context.issue.number,
            })
            const botComment = comments.find(comment => {
              return comment.user.type === 'Bot' && comment.body.includes('Terraform Format and Style')
            })

            // 2. Prepare format of the comment
            const output = `#### Terraform Format and Style 🖌\`${{ steps.fmt.outcome }}\`
            #### Terraform Initialization ⚙️\`${{ steps.init.outcome }}\`
            #### Terraform Validation 🤖\`${{ steps.validate.outcome }}\`
            <details><summary>Validation Output</summary>

            \`\`\`\n
            ${{ steps.validate.outputs.stdout }}
            \`\`\`

            </details>

            #### Terraform Plan 📖\`${{ steps.plan.outcome }}\`

            <details><summary>Show Plan</summary>

            \`\`\`\n
            ${{ steps.plan.outputs.stdout }}
            \`\`\`

            </details>

            *Pusher: @${{ github.actor }}, Action: \`${{ github.event_name }}\`, Working Directory: \`${{ env.tf_actions_working_dir }}\`, Workflow: \`${{ github.workflow }}\`*`;

            // 3. If we have a comment, update it, otherwise create a new one
            if (botComment) {
              github.rest.issues.updateComment({
              owner: context.repo.owner,
              repo: context.repo.repo,
              comment_id: botComment.id,
              body: output
            })
            } else {
              github.rest.issues.createComment({
                issue_number: context.issue.number,
                owner: context.repo.owner,
                repo: context.repo.repo,
                body: output
              })
            }

      - run: terraform apply -auto-approve -no-color -lock-timeout=30s plan.tfplan
        name: Apply Terraform plan
        env:
          ARM_CLIENT_ID: ${{ secrets.TERRAFORM_CLIENT_ID }}
          ARM_CLIENT_SECRET: ${{ secrets.TERRAFORM_CLIENT_SECRET }}
          ARM_TENANT_ID: ${{ secrets.TERRAFORM_TENANT_ID }}
          ARM_SUBSCRIPTION_ID: ${{ secrets.TERRAFORM_SUBSCRIPTION_ID }}<|MERGE_RESOLUTION|>--- conflicted
+++ resolved
@@ -8,14 +8,8 @@
       - main
     paths:
       - "iac/**"
-<<<<<<< HEAD
-  pull_request:
-    branches:
-      - main
-=======
       - ".github/workflows/**"
   pull_request:
->>>>>>> e6b6722c
     paths:
       - "iac/**"
       - ".github/workflows/**"
@@ -23,13 +17,6 @@
 
 env:
   IS_MAIN: ${{ github.ref == 'refs/heads/main' }}
-<<<<<<< HEAD
-  ENVIRONMENT: dev
-  ARM_CLIENT_ID: ${{ secrets.TERRAFORM_CLIENT_ID }}
-  ARM_TENANT_ID: ${{ secrets.TERRAFORM_TENANT_ID }}
-  ARM_SUBSCRIPTION_ID: ${{ secrets.TERRAFORM_SUBSCRIPTION_ID }}
-=======
->>>>>>> e6b6722c
 
 jobs:
   terraform:
