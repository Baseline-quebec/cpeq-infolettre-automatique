"""App configuration."""

<<<<<<< HEAD
from typing import ClassVar, Literal

from decouple import config


sitemaps = [
    {"sitemap_id": "some-id"},
]


class EmbeddingModelConfig:
    """Embedding Model dataclass.

    Notes:
    embedding models and info for OpenAI can be found at https://platform.openai.com/docs/guides/embeddings
    """

    embedding_model_id: ClassVar[Literal["text-embedding-3-small", "text-embedding-3-large"]] = (
        "text-embedding-3-large"
    )
    token_encoding: ClassVar[Literal["cl100k_base"]] = "cl100k_base"


class VectorstoreConfig:
    """Configuration for the vector store client."""

    vectorstore_collection: ClassVar[str] = config("WEAVIATE_COLLECTION_NAME", "")


class RetrieverConfig:
    """Retriever Config dataclass."""

    vectorstore_config: ClassVar[VectorstoreConfig] = VectorstoreConfig()
    top_k: ClassVar[int] = int(config("NB_ITEM_RETRIEVED", 5))
    hybrid_weight: ClassVar[float] = 0.75


class WeaviateConfig:
    """Weaviate Config dataclass."""

    query_maximum_results: ClassVar[int] = max(int(config("QUERY_MAXIMUM_RESULTS", 10000)), 1)
    batch_size: ClassVar[int] = max(int(config("BATCH_SIZE", 5)), 1)
    concurrent_requests: ClassVar[int] = max(int(config("CONCURRENT_REQUESTS", 2)), 1)
=======
from pathlib import Path
from typing import Literal


EMBEDDING_MODEL: Literal[
    "ext-embedding-ada-002",
    "text-embedding-3-small",
    "text-embedding-3-large",
] = "text-embedding-3-large"
TOKEN_ENCODING: Literal["cl100k_base", "p50k_base", "r50k_base", "gpt2"] = "cl100k_base"
MAX_TOKENS: int = 8000

VECTORSTORE_CONTENT_FILEPATH: Path = Path("rubrics", "rubrics.json")
>>>>>>> de7f3657
<|MERGE_RESOLUTION|>--- conflicted
+++ resolved
@@ -1,6 +1,7 @@
 """App configuration."""
 
-<<<<<<< HEAD
+from enum import Enum
+from pathlib import Path
 from typing import ClassVar, Literal
 
 from decouple import config
@@ -11,6 +12,47 @@
 ]
 
 
+class Rubric(Enum):
+    """Rubric Enum class."""
+
+    CHANGEMENT_CLIMATIQUE_ET_ENERGIE = "Changements climatiques et énergie"
+    ACCEPTABILITE_SOCIALE_BRUIT_ET_TROUBLES_DE_VOISINAGE = (
+        "Acceptabilité sociale, bruit et troubles de voisinage"
+    )
+    AMENAGEMENT_DU_TERRITOIRE_ET_URBANISME = "Aménagement du territoire et urbanisme"
+    APPLICATION_DE_LA_LOI_ET_AFFAIRES_JURIDIQUES = "Application de la loi et affaires juridiques"
+    BIODIVERSITE_MILIEUX_HUMIDES_ET_ESPECES_EN_PERIL = (
+        "Biodiversité, milieux humides et espèces en péril"
+    )
+    CARRIERES_ET_SABLIERES = "Carrières et sablières"
+    DEVELOPPEMENT_DURABLE_RSE_ET_CRITERES_ESG = "Développement durable, RSE et critères ESG"
+    DEVELOPPEMENT_NORDIQUE = "Développement nordique"
+    DOMAINE_AEROSPATIAL = "Domaine aérospatial"
+    DOMAINE_AGRICOLE = "Domaine agricole"
+    EAU_ET_DOMAINE_MARITIME = "Eau et domaine maritime"
+    EVALUATIONS_ENVIRONNEMENTALES = "Évaluations environnementales"
+    MATIERES_DANGEREUSES_ET_PESTICIDES = "Matières dangereuses et pesticides"
+    MATIERES_ORGANIQUES_MATIERES_RESIDUELLES_ECOLOGIE_INDUSTRIELLE_ET_ECONOMIE_CIRCULAIRE = (
+        "Matières organiques, matières résiduelles, Écologie industrielle et économie circulaire"
+    )
+    NOUVELLES_ADMINISTRATIVES = "Nouvelles administratives"
+    PECHERIES = "Pêcheries"
+    POLITIQUES_PUBLIQUES_ET_GOUVERNEMENTALES = "Politiques publiques et gouvernementales"
+    QUALITE_DE_LAIR = "Qualité de l'air"
+    RESSOURCES_NATURELLES = "Ressources naturelles"
+    SECTEUR_MANUFACTURIER_ET_PME = "Secteur manufacturier et PME"
+    SOLS_ET_TERRAINS_CONTAMINES = "Sols et terrains contaminés"
+    SUBSTANCES_CHIMIQUES = "Substances chimiques"
+    TECHNOLOGIES_PROPRES = "Technologies propres"
+    TRANSPORT_ET_MOBILITE_DURABLE = "Transport et mobilité durable"
+    MODIFICATIONS_LEGISLATIVES_ET_REGLEMENTAIRES_EN_BREF = (
+        "Modifications législatives et réglementaires en bref"
+    )
+
+
+VECTORSTORE_CONTENT_FILEPATH: Path = Path("rubrics", "rubrics.json")
+
+
 class EmbeddingModelConfig:
     """Embedding Model dataclass.
 
@@ -18,16 +60,22 @@
     embedding models and info for OpenAI can be found at https://platform.openai.com/docs/guides/embeddings
     """
 
-    embedding_model_id: ClassVar[Literal["text-embedding-3-small", "text-embedding-3-large"]] = (
-        "text-embedding-3-large"
+    embedding_model_id: ClassVar[
+        Literal[
+            "ext-embedding-ada-002",
+            "text-embedding-3-small",
+            "text-embedding-3-large",
+        ]
+    ] = "text-embedding-3-large"
+    token_encoding: ClassVar[Literal["cl100k_base", "p50k_base", "r50k_base", "gpt2"]] = (
+        "cl100k_base"
     )
-    token_encoding: ClassVar[Literal["cl100k_base"]] = "cl100k_base"
 
 
 class VectorstoreConfig:
     """Configuration for the vector store client."""
 
-    vectorstore_collection: ClassVar[str] = config("WEAVIATE_COLLECTION_NAME", "")
+    collection_name: ClassVar[str] = config("WEAVIATE_COLLECTION_NAME", "")
 
 
 class RetrieverConfig:
@@ -43,19 +91,4 @@
 
     query_maximum_results: ClassVar[int] = max(int(config("QUERY_MAXIMUM_RESULTS", 10000)), 1)
     batch_size: ClassVar[int] = max(int(config("BATCH_SIZE", 5)), 1)
-    concurrent_requests: ClassVar[int] = max(int(config("CONCURRENT_REQUESTS", 2)), 1)
-=======
-from pathlib import Path
-from typing import Literal
-
-
-EMBEDDING_MODEL: Literal[
-    "ext-embedding-ada-002",
-    "text-embedding-3-small",
-    "text-embedding-3-large",
-] = "text-embedding-3-large"
-TOKEN_ENCODING: Literal["cl100k_base", "p50k_base", "r50k_base", "gpt2"] = "cl100k_base"
-MAX_TOKENS: int = 8000
-
-VECTORSTORE_CONTENT_FILEPATH: Path = Path("rubrics", "rubrics.json")
->>>>>>> de7f3657
+    concurrent_requests: ClassVar[int] = max(int(config("CONCURRENT_REQUESTS", 2)), 1)