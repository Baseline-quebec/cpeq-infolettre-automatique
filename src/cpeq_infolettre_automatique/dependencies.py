"""Depencies injection functions for the Service class."""

from collections.abc import Iterator
from typing import Annotated, Any, cast

import httpx
import weaviate
from decouple import config
from fastapi import Depends
from O365.account import Account
from O365.drive import Folder
from openai import AsyncOpenAI

from cpeq_infolettre_automatique.completion_model import CompletionModel, OpenAICompletionModel
from cpeq_infolettre_automatique.config import (
    CompletionModelConfig,
    EmbeddingModelConfig,
    VectorstoreConfig,
)
from cpeq_infolettre_automatique.embedding_model import (
    EmbeddingModel,
    OpenAIEmbeddingModel,
)
from cpeq_infolettre_automatique.reference_news_repository import (
    ReferenceNewsRepository,
)
from cpeq_infolettre_automatique.repositories import NewsRepository
from cpeq_infolettre_automatique.service import Service
from cpeq_infolettre_automatique.summary_generator import SummaryGenerator
from cpeq_infolettre_automatique.utils import get_or_create_subfolder
from cpeq_infolettre_automatique.vectorstore import Vectorstore
from cpeq_infolettre_automatique.webscraper_io_client import WebscraperIoClient


class ApiDependency:
    """A base class for FastAPI dependency injection. Any dependency should redefine some or all the methods of this class."""

    @classmethod
    def setup(cls) -> None:
        """Create the global resources of the dependency. Call this method at app startup in `lifespan`."""

    def __init__(self) -> None:
        """Create a new instance of the dependency.

        Will be called by FastAPI when the dependency is injected with Depends(). The instanciated ApiDependency object should define __call__ to return the dependency to inject.

        Any subdependencies used by the dependency should be injected here, in the __init__ method.
        """

    def __call__(self, *args: Any, **kwargs: Any) -> Any:
        """Initialize if needed, and then return the dependency to inject. Can act as a factory."""

    @classmethod
    def teardown(cls) -> Any:
        """Clean up the global resources of the dependency. Call this method at app takedown in `lifespan`."""


class HttpClientDependency(ApiDependency):
    """Dependency class for the Singleton HTTP Client."""

    client: httpx.AsyncClient

    @classmethod
    def setup(cls) -> None:
        """Setup dependency."""
        cls.client = httpx.AsyncClient(http2=True)

    def __call__(self) -> httpx.AsyncClient:
        """Returns the HTTP Client instance."""
        return self.client

    @classmethod
    async def teardown(cls) -> Any:
        """Free resources held by the class."""
        await cls.client.aclose()


class OneDriveDependency(ApiDependency):
    """Dependency class for the Singleton O365 Account client."""

    news_folder: Folder

    @classmethod
    def setup(cls) -> None:
        """Setup dependency."""
        credentials = (
            "99536437-db80-4ece-8bd5-0f4e4b1cba22",
            "zfv8Q~U.AUmeoEDQpuEqTHsBvEnrw2TUXbqo5aLn",
        )
        account = Account(
            credentials,
            auth_flow_type="credentials",
            tenant_id="0e86b3e2-6171-44c5-82da-e974b48c0c3a",
        )
        if not account.authenticate():
            msg = "Authentication with Office365 failed."
            raise RuntimeError(msg)

        site_url = "baselinequebec.sharepoint.com"
        site = account.sharepoint().get_site(site_url)
        if site is None:
            msg = f"The requested Sharepoint Site {site_url} was not found."
            raise RuntimeError(msg)

        drive_id = "b!fslahRMOAUCsW5P8nXZ3cYwDnL6MT35NpJyHzlyxCgXt0TeRJiWPSb3gQmzCo3t2"
        drive = site.site_storage.get_drive(drive_id)
        if drive is None:
            msg = f"The requested OneDrive instance with id {drive_id} was not found."
            raise RuntimeError

        root_folder: Folder = cast(Folder, drive.get_root_folder())
        news_folder: Folder = get_or_create_subfolder(
            parent_folder=root_folder, folder_name="infolettre_automatique"
        )

        cls.news_folder = news_folder

    def __call__(self) -> Folder:
        """Returns the 0365 Account."""
        return self.news_folder


def get_webscraperio_client(
    http_client: Annotated[httpx.AsyncClient, Depends(HttpClientDependency())],
) -> WebscraperIoClient:
    """Returns a configured WebscraperIO Client."""
    return WebscraperIoClient(http_client=http_client, api_token=config("WEBSCRAPER_IO_API_KEY"))


def get_news_repository(
    news_folder: Annotated[Folder, Depends(OneDriveDependency())],
) -> NewsRepository:
    """Returns a configured News Repository."""
    return NewsRepository(news_folder)


def get_openai_client() -> AsyncOpenAI:
    """Return an AsyncOpenAI instance with the provided API key."""
    return AsyncOpenAI(api_key=config("OPENAI_API_KEY"))


def get_embedding_model(
    openai_client: Annotated[AsyncOpenAI, Depends(get_openai_client)],
) -> EmbeddingModel:
    """Return an EmbeddingModel instance with the provided API key."""
    embedding_config = EmbeddingModelConfig()
    return OpenAIEmbeddingModel(client=openai_client, embedding_config=embedding_config)


def get_vectorstore_client() -> Iterator[weaviate.WeaviateClient]:
    """Get the vectorstore client.

    Returns:
        weaviate.WeaviateClient: The vectorstore client.
    """
    client: weaviate.WeaviateClient = weaviate.connect_to_embedded(
        version=config("WEAVIATE_VERSION"),
        persistence_data_path=config("WEAVIATE_PERSISTENCE_DATA_PATH"),
    )
    if not client.is_ready():
        error_msg = "Vectorstore is not ready"
        raise ValueError(error_msg)
    yield client
    client.close()


def get_vectorstore(
    vectorstore_client: Annotated[weaviate.WeaviateClient, Depends(get_vectorstore_client)],
    embedding_model: Annotated[EmbeddingModel, Depends(get_embedding_model)],
) -> Vectorstore:
    """Return a Vectorstore instance with the provided dependencies."""
    vectorstore_config = VectorstoreConfig()
    return Vectorstore(
        client=vectorstore_client,
        embedding_model=embedding_model,
        vectorstore_config=vectorstore_config,
    )


def get_reference_news_repository(
    vectorstore_client: Annotated[weaviate.WeaviateClient, Depends(get_vectorstore_client)],
) -> ReferenceNewsRepository:
    """Return a ReferenceNewsRepository instance."""
    vectorstore_config = VectorstoreConfig()
    return ReferenceNewsRepository(
        client=vectorstore_client, vectorstore_config=vectorstore_config
    )


def get_completion_model(
    openai_client: Annotated[AsyncOpenAI, Depends(get_openai_client)],
) -> CompletionModel:
    """Return a CompletionModel instance."""
    completion_model_config = CompletionModelConfig()

    return OpenAICompletionModel(
        client=openai_client,
        completion_model_config=completion_model_config,
    )


def get_summary_generator(
    completion_model: Annotated[CompletionModel, Depends(get_completion_model)],
) -> SummaryGenerator:
    """Return a SummaryGenerator instance."""
    return SummaryGenerator(
        completion_model=completion_model,
    )


def get_service(
    webscraper_io_client: Annotated[WebscraperIoClient, Depends(get_webscraperio_client)],
    summary_generator: Annotated[SummaryGenerator, Depends(get_summary_generator)],
    news_repository: Annotated[NewsRepository, Depends(get_news_repository)],
    vectorstore: Annotated[Vectorstore, Depends(get_vectorstore)],
    reference_news_repository: Annotated[
        ReferenceNewsRepository, Depends(get_reference_news_repository)
    ],
) -> Service:
    """Return a Service instance with the provided dependencies."""
    return Service(
        webscraper_io_client=webscraper_io_client,
        news_repository=news_repository,
        reference_news_repository=reference_news_repository,
        vectorstore=vectorstore,
<<<<<<< HEAD
        summary_generator=Any,
=======
        summary_generator=summary_generator,
        newsletter_formatter=Any,
>>>>>>> 58656b27
    )<|MERGE_RESOLUTION|>--- conflicted
+++ resolved
@@ -223,10 +223,5 @@
         news_repository=news_repository,
         reference_news_repository=reference_news_repository,
         vectorstore=vectorstore,
-<<<<<<< HEAD
-        summary_generator=Any,
-=======
         summary_generator=summary_generator,
-        newsletter_formatter=Any,
->>>>>>> 58656b27
     )