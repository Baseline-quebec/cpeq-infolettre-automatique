"""Service for the automatic newsletter generation that is called by the API."""

import asyncio
import datetime as dt
from collections.abc import AsyncIterator, Awaitable, Iterable

from cpeq_infolettre_automatique.news_classifier import NewsClassifier
from cpeq_infolettre_automatique.repositories import NewsRepository
from cpeq_infolettre_automatique.schemas import (
    News,
    Newsletter,
)
from cpeq_infolettre_automatique.summary_generator import SummaryGenerator
from cpeq_infolettre_automatique.utils import get_current_montreal_datetime
from cpeq_infolettre_automatique.vectorstore import Vectorstore
from cpeq_infolettre_automatique.webscraper_io_client import WebscraperIoClient


class Service:
    """Service for the automatic newsletter generation that is called by the API."""

    def __init__(
        self,
        webscraper_io_client: WebscraperIoClient,
        news_repository: NewsRepository,
        vectorstore: Vectorstore,
        summary_generator: SummaryGenerator,
        news_classifier: NewsClassifier,
    ) -> None:
        """Initialize the service with the repository and the generator."""
        self.webscraper_io_client = webscraper_io_client
        self.news_repository = news_repository
        self.vectorstore = vectorstore
        self.summary_generator = summary_generator
        self.news_classifier = news_classifier

    async def generate_newsletter(
        self,
        *,
        start_date: dt.datetime | None = None,
        end_date: dt.datetime | None = None,
        delete_scraping_jobs: bool = True,
    ) -> Newsletter:
        """Generate the newsletter for the previous whole monday-to-sunday period. Summarization is done concurrently inside 'coroutines'.

        Returns: The formatted newsletter.
        """
        self.news_repository.setup()
        start_date, end_date = self._prepare_dates(start_date=start_date, end_date=end_date)

        # For the moment, only the coroutine for scraped news is implemented.
        job_ids = await self.webscraper_io_client.get_scraping_jobs()
        scraped_news_coroutines = self._prepare_scraped_news_summarization_coroutines(
            start_date, end_date, job_ids
        )

        summarized_news = await asyncio.gather(*scraped_news_coroutines)
        flattened_news = [news for news_list in summarized_news for news in news_list]
        self.news_repository.create_many_news(flattened_news)
        if delete_scraping_jobs:
            await self.webscraper_io_client.delete_scraping_jobs()

        newsletter = Newsletter(
            news=flattened_news,
            news_datetime_range=(start_date, end_date),
            publication_datetime=end_date,
        )
        self.news_repository.create_newsletter(newsletter)
        return newsletter

    async def add_news(self, news: News) -> None:
        """Manually add a new News entry in the News repository."""
        self.news_repository.setup()
        start_date, end_date = self._prepare_dates()
        await self._filter_news(news, start_date, end_date)
        await self._summarize_news(news)
        self.news_repository.create_news(news)

    @staticmethod
    def _prepare_dates(
        start_date: dt.datetime | None = None,
        end_date: dt.datetime | None = None,
    ) -> tuple[dt.datetime, dt.datetime]:
        """Prepare the start and end dates for the newsletter.

        Notes:
            If no dates are provided, the newsletter will be generated for the previous whole monday-to-sunday period.

        Args:
            start_date: The start datetime of the newsletter.
            end_date: The end datetime of the newsletter.

        Returns: The start and end dates for the newsletter.
        """
        if end_date is None:
            current_date = get_current_montreal_datetime().replace(
                hour=0, minute=0, second=0, microsecond=0
            )
            end_date = current_date - dt.timedelta(days=current_date.weekday())
        if start_date is None:
            start_date = end_date - dt.timedelta(days=7)
        return start_date, end_date

    def _prepare_scraped_news_summarization_coroutines(
        self, start_date: dt.datetime, end_date: dt.datetime, job_ids: list[str]
    ) -> Iterable[Awaitable[Iterable[News]]]:
        """Prepare the summarization coroutines for concurrent summary generation of the news that are taken from the webscaper.

        Args:
            start_date: The start datetime of the newsletter.
            end_date: The end datetime of the newsletter.
            job_ids: The IDs of the scraping jobs.

        Returns: An iterable of summary generation coroutines to be run.
        """

        async def scraped_news_coroutine(job_id: str) -> list[News]:
            all_news = await self.webscraper_io_client.download_scraping_job_data(job_id)
<<<<<<< HEAD
            filtered_news = self._filter_news_by_date(
                all_news, start_date=start_date, end_date=end_date
            )
            coroutines = [self._prepare_news(news) async for news in filtered_news]
=======
            filtered_news = self._filter_all_news(
                all_news, start_date=start_date, end_date=end_date
            )
            coroutines = [self._summarize_news(news) async for news in filtered_news]
>>>>>>> 2dda1173
            summarized_news = await asyncio.gather(*coroutines)
            return summarized_news

        return (scraped_news_coroutine(job_id) for job_id in job_ids)

<<<<<<< HEAD
    @staticmethod
    async def _filter_news_by_date(
        all_news: Iterable[News], start_date: dt.datetime, end_date: dt.datetime
=======
    async def _filter_all_news(
        self, all_news: Iterable[News], start_date: dt.datetime, end_date: dt.datetime
>>>>>>> 2dda1173
    ) -> AsyncIterator[News]:
        """Preprocess the raw news by keeping only news published within start_date and end_date and are relevant.

        Args:
            all_news: The raw news data.
            start_date: The start datetime of the newsletter.
            end_date: The end datetime of the newsletter.

        Returns: The filtered news data.
        """
        for news in all_news:
            try:
                yield await self._filter_news(news, start_date, end_date)
            except ValueError:
                continue
<<<<<<< HEAD
            yield news
=======

    async def _filter_news(
        self, news: News, start_date: dt.datetime, end_date: dt.datetime
    ) -> News:
        if news.datetime is None:
            msg = f"The News with title {news.title} has no date."
            raise ValueError(msg)
        if not start_date <= news.datetime < end_date:
            msg = f"The News with title {news.title} was not published in the given time period."
            raise ValueError(msg)
        rubric_classification = await self.vectorstore.classify_news_rubric(news)
        if rubric_classification is not None:
            news.rubric = rubric_classification
        return news
>>>>>>> 2dda1173

    async def _summarize_news(self, classified_news: News) -> News:
        """Generate summaries for the news data.

        Args:
            classified_news: The classified news data to summarize.

        Returns: The news data with the summary.
        """
        if classified_news.rubric is None:
            error_msg = "The news must be classified before summarization"
            raise ValueError(error_msg)

        examples = self.vectorstore.read_many_by_rubric(classified_news.rubric)
        classified_news.summary = await self.summary_generator.generate(classified_news, examples)
        return classified_news

    async def _classify_news(self, news: News) -> News:
        """Classify the news data.

        Args:
            news: The news data to classify.

        Returns: The classified news data.
        """
        news.rubric = await self.news_classifier.classify(news)
        return news

    async def _prepare_news(self, news: News) -> News:
        """Prepare the news data for the newsletter.

        Args:
            news: The news data to prepare.

        Returns: The prepared news data.
        """
        classified_news = await self._classify_news(news)
        summarized_news = await self._summarize_news(classified_news)
        return summarized_news<|MERGE_RESOLUTION|>--- conflicted
+++ resolved
@@ -2,7 +2,7 @@
 
 import asyncio
 import datetime as dt
-from collections.abc import AsyncIterator, Awaitable, Iterable
+from collections.abc import Awaitable, Iterable, Iterator
 
 from cpeq_infolettre_automatique.news_classifier import NewsClassifier
 from cpeq_infolettre_automatique.repositories import NewsRepository
@@ -72,8 +72,8 @@
         """Manually add a new News entry in the News repository."""
         self.news_repository.setup()
         start_date, end_date = self._prepare_dates()
-        await self._filter_news(news, start_date, end_date)
-        await self._summarize_news(news)
+        self._filter_news_by_date(news, start_date, end_date)
+        news = await self._prepare_news(news)
         self.news_repository.create_news(news)
 
     @staticmethod
@@ -116,31 +116,18 @@
 
         async def scraped_news_coroutine(job_id: str) -> list[News]:
             all_news = await self.webscraper_io_client.download_scraping_job_data(job_id)
-<<<<<<< HEAD
-            filtered_news = self._filter_news_by_date(
-                all_news, start_date=start_date, end_date=end_date
-            )
-            coroutines = [self._prepare_news(news) async for news in filtered_news]
-=======
             filtered_news = self._filter_all_news(
                 all_news, start_date=start_date, end_date=end_date
             )
-            coroutines = [self._summarize_news(news) async for news in filtered_news]
->>>>>>> 2dda1173
+            coroutines = [self._prepare_news(news) for news in filtered_news]
             summarized_news = await asyncio.gather(*coroutines)
             return summarized_news
 
         return (scraped_news_coroutine(job_id) for job_id in job_ids)
 
-<<<<<<< HEAD
-    @staticmethod
-    async def _filter_news_by_date(
-        all_news: Iterable[News], start_date: dt.datetime, end_date: dt.datetime
-=======
-    async def _filter_all_news(
+    def _filter_all_news(
         self, all_news: Iterable[News], start_date: dt.datetime, end_date: dt.datetime
->>>>>>> 2dda1173
-    ) -> AsyncIterator[News]:
+    ) -> Iterator[News]:
         """Preprocess the raw news by keeping only news published within start_date and end_date and are relevant.
 
         Args:
@@ -152,27 +139,19 @@
         """
         for news in all_news:
             try:
-                yield await self._filter_news(news, start_date, end_date)
+                yield self._filter_news_by_date(news, start_date, end_date)
             except ValueError:
                 continue
-<<<<<<< HEAD
-            yield news
-=======
 
-    async def _filter_news(
-        self, news: News, start_date: dt.datetime, end_date: dt.datetime
-    ) -> News:
+    @staticmethod
+    def _filter_news_by_date(news: News, start_date: dt.datetime, end_date: dt.datetime) -> News:
         if news.datetime is None:
             msg = f"The News with title {news.title} has no date."
             raise ValueError(msg)
         if not start_date <= news.datetime < end_date:
             msg = f"The News with title {news.title} was not published in the given time period."
             raise ValueError(msg)
-        rubric_classification = await self.vectorstore.classify_news_rubric(news)
-        if rubric_classification is not None:
-            news.rubric = rubric_classification
         return news
->>>>>>> 2dda1173
 
     async def _summarize_news(self, classified_news: News) -> News:
         """Generate summaries for the news data.
