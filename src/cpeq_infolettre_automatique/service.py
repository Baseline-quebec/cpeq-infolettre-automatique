"""Service for the automatic newsletter generation that is called by the API."""

import asyncio
import datetime as dt
from collections.abc import AsyncIterator, Awaitable, Iterable
from typing import Any

<<<<<<< HEAD
from cpeq_infolettre_automatique.reference_news_repository import ReferenceNewsRepository
from cpeq_infolettre_automatique.schemas import ClassifiedNews, News, Newsletter, SummarizedNews
=======
from cpeq_infolettre_automatique.reference_news_repository import (
    ReferenceNewsRepository,
)
from cpeq_infolettre_automatique.repositories import NewsRepository
from cpeq_infolettre_automatique.schemas import (
    News,
    Newsletter,
)
>>>>>>> 23fce270
from cpeq_infolettre_automatique.utils import get_current_montreal_datetime
from cpeq_infolettre_automatique.vectorstore import Vectorstore
from cpeq_infolettre_automatique.webscraper_io_client import WebscraperIoClient


# TODO: replace the following with actual type. Names are subject to change.  # noqa: TD002
<<<<<<< HEAD
NewsletterRepository = Any
NewsRepository = Any
SummaryGenerator = Any
=======
SummaryGenerator = Any
NewsletterFormatter = Any
>>>>>>> 23fce270


class Service:
    """Service for the automatic newsletter generation that is called by the API."""

    def __init__(
        self,
        webscraper_io_client: WebscraperIoClient,
        news_repository: NewsRepository,
        reference_news_repository: ReferenceNewsRepository,
        vectorstore: Vectorstore,
        summary_generator: SummaryGenerator,
    ) -> None:
        """Initialize the service with the repository and the generator."""
        self.webscraper_io_client = webscraper_io_client
        self.reference_news_repository = reference_news_repository
        self.news_repository = news_repository
        self.vectorstore = vectorstore
        self.summary_generator = summary_generator

    async def generate_newsletter(self) -> str:
        """Generate the newsletter for the previous whole monday-to-sunday period. Summarization is done concurrently inside 'coroutines'.

        Returns: The formatted newsletter.
        """
        self.news_repository.setup()
        start_date, end_date = self._prepare_dates()

        # For the moment, only the coroutine for scraped news is implemented.
        job_ids = await self.webscraper_io_client.get_scraping_jobs()
        scraped_news_coroutines = self._prepare_scraped_news_summarization_coroutines(
            start_date, end_date, job_ids
        )

        summarized_news = await asyncio.gather(*scraped_news_coroutines)
        flattened_news = [news for news_list in summarized_news for news in news_list]
        self.news_repository.create_news(flattened_news)
        await self.webscraper_io_client.delete_scraping_jobs()
<<<<<<< HEAD
        newsletter = Newsletter(
            news=flattened_news,
            news_datetime_range=(start_date, end_date),
            publication_datetime=end_date,
        )
        await self.newsletter_repository.create(newsletter)
        return newsletter.to_markdown()
=======
        newsletter = self._format_newsletter(flattened_news)
        self.news_repository.create_newsletter(newsletter)
        return newsletter
>>>>>>> 23fce270

    @staticmethod
    def _prepare_dates(
        start_date: dt.datetime | None = None,
        end_date: dt.datetime | None = None,
    ) -> tuple[dt.datetime, dt.datetime]:
        """Prepare the start and end dates for the newsletter.

        Args:
            start_date: The start datetime of the newsletter.
            end_date: The end datetime of the newsletter.

        Returns: The start and end dates for the newsletter.
        """
        if end_date is None:
            current_date = get_current_montreal_datetime()
            end_date = current_date - dt.timedelta(days=current_date.weekday())
        if start_date is None:
            start_date = end_date - dt.timedelta(days=7)
        return start_date, end_date

    def _prepare_scraped_news_summarization_coroutines(
        self, start_date: dt.datetime, end_date: dt.datetime, job_ids: list[str]
    ) -> Iterable[Awaitable[Iterable[News]]]:
        """Prepare the summarization coroutines for concurrent summary generation of the news that are taken from the webscaper.

        Args:
            start_date: The start datetime of the newsletter.
            end_date: The end datetime of the newsletter.
            job_ids: The IDs of the scraping jobs.

        Returns: An iterable of summary generation coroutines to be run.
        """

        async def scraped_news_coroutine(job_id: str) -> list[News]:
            all_news = await self.webscraper_io_client.download_scraping_job_data(job_id)
            filtered_news = self._filter_news(all_news, start_date=start_date, end_date=end_date)
            coroutines = [self._summarize_news(news) async for news in filtered_news]
            summarized_news = await asyncio.gather(*coroutines)
            return summarized_news

        return (scraped_news_coroutine(job_id) for job_id in job_ids)

    async def _filter_news(
        self, all_news: Iterable[News], start_date: dt.datetime, end_date: dt.datetime
    ) -> AsyncIterator[News]:
        """Preprocess the raw news by keeping only news published within start_date and end_date and are relevant.

        Args:
            all_news: The raw news data.
            start_date: The start datetime of the newsletter.
            end_date: The end datetime of the newsletter.

        Returns: The filtered news data.
        """
        for news in all_news:
            if news.datetime is None:
                continue
            if not start_date <= news.datetime < end_date:
                continue
            rubric_classification = await self.vectorstore.classify_news_rubric(news)
            if rubric_classification is not None:
                news.rubric = rubric_classification
            yield news

    async def _summarize_news(self, news: News) -> News:
        """Generate summaries for the news data.

        Args:
            classified_news: The classified news data to summarize.

        Returns: The news data with the summary.
        """
<<<<<<< HEAD
        if classified_news.rubric is None:
            error_msg = "The news must have a rubric to be summarized."
            raise ValueError(error_msg)
        examples = self.reference_news_repository.read_many_by_rubric(
            classified_news.rubric, nb_per_page=5
        )
        summary = await self.summary_generator.generate_summary(classified_news, examples)
        return SummarizedNews(summary=summary, **classified_news.model_dump())
=======
        if news.rubric is None:
            raise ValueError

        examples = self.reference_news_repository.read_many_by_rubric(news.rubric, nb_per_page=5)
        news.summary = await self.summary_generator.generate_summary(news, examples)
        return news

    def _format_newsletter(self, _: list[News]) -> Newsletter:
        """Format the news into a newsletter."""
        raise NotImplementedError
>>>>>>> 23fce270
<|MERGE_RESOLUTION|>--- conflicted
+++ resolved
@@ -5,10 +5,6 @@
 from collections.abc import AsyncIterator, Awaitable, Iterable
 from typing import Any
 
-<<<<<<< HEAD
-from cpeq_infolettre_automatique.reference_news_repository import ReferenceNewsRepository
-from cpeq_infolettre_automatique.schemas import ClassifiedNews, News, Newsletter, SummarizedNews
-=======
 from cpeq_infolettre_automatique.reference_news_repository import (
     ReferenceNewsRepository,
 )
@@ -17,21 +13,12 @@
     News,
     Newsletter,
 )
->>>>>>> 23fce270
 from cpeq_infolettre_automatique.utils import get_current_montreal_datetime
 from cpeq_infolettre_automatique.vectorstore import Vectorstore
 from cpeq_infolettre_automatique.webscraper_io_client import WebscraperIoClient
 
 
-# TODO: replace the following with actual type. Names are subject to change.  # noqa: TD002
-<<<<<<< HEAD
-NewsletterRepository = Any
-NewsRepository = Any
 SummaryGenerator = Any
-=======
-SummaryGenerator = Any
-NewsletterFormatter = Any
->>>>>>> 23fce270
 
 
 class Service:
@@ -70,19 +57,14 @@
         flattened_news = [news for news_list in summarized_news for news in news_list]
         self.news_repository.create_news(flattened_news)
         await self.webscraper_io_client.delete_scraping_jobs()
-<<<<<<< HEAD
+
         newsletter = Newsletter(
             news=flattened_news,
             news_datetime_range=(start_date, end_date),
             publication_datetime=end_date,
         )
-        await self.newsletter_repository.create(newsletter)
+        self.news_repository.create_newsletter(newsletter)
         return newsletter.to_markdown()
-=======
-        newsletter = self._format_newsletter(flattened_news)
-        self.news_repository.create_newsletter(newsletter)
-        return newsletter
->>>>>>> 23fce270
 
     @staticmethod
     def _prepare_dates(
@@ -156,24 +138,9 @@
 
         Returns: The news data with the summary.
         """
-<<<<<<< HEAD
-        if classified_news.rubric is None:
+        if news.rubric is None:
             error_msg = "The news must have a rubric to be summarized."
             raise ValueError(error_msg)
-        examples = self.reference_news_repository.read_many_by_rubric(
-            classified_news.rubric, nb_per_page=5
-        )
-        summary = await self.summary_generator.generate_summary(classified_news, examples)
-        return SummarizedNews(summary=summary, **classified_news.model_dump())
-=======
-        if news.rubric is None:
-            raise ValueError
-
         examples = self.reference_news_repository.read_many_by_rubric(news.rubric, nb_per_page=5)
         news.summary = await self.summary_generator.generate_summary(news, examples)
-        return news
-
-    def _format_newsletter(self, _: list[News]) -> Newsletter:
-        """Format the news into a newsletter."""
-        raise NotImplementedError
->>>>>>> 23fce270
+        return news