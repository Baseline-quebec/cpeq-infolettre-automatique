--- conflicted
+++ resolved
@@ -39,13 +39,7 @@
     async def generate_newsletter(
         self,
         *,
-<<<<<<< HEAD
-        start_date: dt.datetime | None = None,
-        end_date: dt.datetime | None = None,
-        delete_scraping_jobs: bool = False,
-=======
         delete_scraping_jobs: bool = True,
->>>>>>> 738912bc
     ) -> Newsletter:
         """Generate the newsletter for the previous whole monday-to-sunday period. Summarization is done concurrently inside 'coroutines'.
 
@@ -106,11 +100,15 @@
         """
 
         async def scraped_news_coroutine(job_id: str) -> list[News]:
-            all_news = await self.webscraper_io_client.download_scraping_job_data(job_id)
+            all_news = await self.webscraper_io_client.download_scraping_job_data(
+                job_id
+            )
             filtered_news = self._filter_all_news(
                 all_news, start_date=start_date, end_date=end_date
             )
-            coroutines = [self.news_producer.produce_news(news) async for news in filtered_news]
+            coroutines = [
+                self.news_producer.produce_news(news) async for news in filtered_news
+            ]
             summarized_news = await asyncio.gather(*coroutines)
             return summarized_news
 
@@ -134,7 +132,9 @@
                     yield news
 
     @staticmethod
-    def _news_in_date_range(news: News, start_date: dt.datetime, end_date: dt.datetime) -> bool:
+    def _news_in_date_range(
+        news: News, start_date: dt.datetime, end_date: dt.datetime
+    ) -> bool:
         """Check if the news is in the given date range.
 
         Args:
