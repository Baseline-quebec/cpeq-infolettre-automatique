"""Service for the automatic newsletter generation that is called by the API."""

import asyncio
import datetime
from collections.abc import Awaitable, Iterable
from typing import Any
from zoneinfo import ZoneInfo

from cpeq_infolettre_automatique.reference_news_repository import ReferenceNewsRepository
from cpeq_infolettre_automatique.schemas import News
from cpeq_infolettre_automatique.vectorstore import VectorStore
from cpeq_infolettre_automatique.webscraper_io_client import WebscraperIoClient


# TODO: replace the following with actual type. Names are subject to change.  # noqa: TD002
SummaryGenerator = Any
NewsletterFormatter = Any
Newsletter = Any
NewsletterRepository = Any
NewsRepository = Any


class Service:
    """Service for the automatic newsletter generation that is called by the API."""

    def __init__(
        self,
        webscraper_io_client: WebscraperIoClient,
        news_repository: NewsRepository,
        reference_news_repository: ReferenceNewsRepository,
        newsletter_repository: NewsletterRepository,
        vectorstore: VectorStore,
        summary_generator: SummaryGenerator,
        newsletter_formatter: NewsletterFormatter,
    ) -> None:
        """Initialize the service with the repository and the generator."""
        self.webscraper_io_client = webscraper_io_client
        self.reference_news_repository = reference_news_repository
        self.news_repository = news_repository
        self.newsletter_repository = newsletter_repository
        self.vectorstore = vectorstore
        self.summary_generator = summary_generator
        self.formatter = newsletter_formatter

    async def generate_newsletter(self) -> Newsletter:
        """Generate the newsletter for the previous whole monday-to-sunday period. Summarization is done concurrently inside 'coroutines'.

        Returns: The formatted newsletter.
        """
        start_date, end_date = self._prepare_dates()

        # For the moment, only the coroutine for scraped news is implemented.
        job_ids = await self.webscraper_io_client.get_scraping_jobs()
        scraped_news_coroutines = self._prepare_scraped_news_summarization_coroutines(
            start_date, end_date, job_ids
        )

        summarized_news = await asyncio.gather(*scraped_news_coroutines)
        flattened_news = [news for news_list in summarized_news for news in news_list]
        await self.news_repository.create(flattened_news)
        await self.webscraper_io_client.delete_scraping_jobs()
        newsletter = self._format_newsletter(flattened_news)
        await self.newsletter_repository.create(newsletter)
        return newsletter

    @staticmethod
    def _get_current_datetime() -> datetime.datetime:
        """Get the current date and time in the Montreal timezone.

        Returns: The current date and time.
        """
        return datetime.datetime.now(ZoneInfo("America/Montreal"))

    @classmethod
    def _prepare_dates(
        cls,
        start_date: datetime.datetime | None = None,
        end_date: datetime.datetime | None = None,
    ) -> tuple[datetime.datetime, datetime.datetime]:
        """Prepare the start and end dates for the newsletter.

        Args:
            start_date: The start datetime of the newsletter.
            end_date: The end datetime of the newsletter.

        Returns: The start and end dates for the newsletter.
        """
        if end_date is None:
            current_date = cls._get_current_datetime()
            end_date = current_date - datetime.timedelta(days=current_date.weekday())
        if start_date is None:
            start_date = end_date - datetime.timedelta(days=7)
        return start_date, end_date

    def _prepare_scraped_news_summarization_coroutines(
        self, start_date: datetime.datetime, end_date: datetime.datetime, job_ids: list[str]
    ) -> Iterable[Awaitable[Iterable[News]]]:
        """Prepare the summarization coroutines for concurrent summary generation of the news that are taken from the webscaper.

        Args:
            start_date: The start datetime of the newsletter.
            end_date: The end datetime of the newsletter.
            job_ids: The IDs of the scraping jobs.

        Returns: An iterable of summary generation coroutines to be run.
        """

        async def scraped_news_coroutine(job_id: str) -> list[News]:
            all_news = await self.webscraper_io_client.download_scraping_job_data(job_id)
            filtered_news = await self._filter_news(
                all_news, start_date=start_date, end_date=end_date
            )
            summarized_news = await asyncio.gather(
                *(self._summarize_news(news) for news in filtered_news)
            )
            return summarized_news

        return (scraped_news_coroutine(job_id) for job_id in job_ids)

    async def _filter_news(
<<<<<<< HEAD
        self, all_news: list[News], start_date: datetime.datetime, end_date: datetime.datetime
=======
        self, all_news: Iterable[News], start_date: date, end_date: date
>>>>>>> ea689ccc
    ) -> list[News]:
        """Preprocess the raw news by keeping only news published within start_date and end_date and are relevant.

        Args:
            all_news: The raw news data.
            start_date: The start datetime of the newsletter.
            end_date: The end datetime of the newsletter.

        Returns: The filtered news data.
        """
        filtered_news = []
        for news in all_news:
            if news.datetime is None:
                continue
            if not start_date <= news.datetime < end_date:
                continue
            news.rubric = await self.vectorstore.classify_news_rubric(news)
            if news.rubric is None:
                continue
            filtered_news.append(news)

        return filtered_news

    async def _summarize_news(self, news: News) -> News:
        """Generate summaries for the news data.

        Args:
            news: The news data to summarize.

        Returns: The news data with the summary.
        """
        if news.rubric is None:
            error_msg = "Rubric must be set before summarization"
            raise ValueError(error_msg)
        examples = self.reference_news_repository.read_many_by_rubric(news.rubric, nb_per_page=5)
        news.summary = await self.summary_generator.generate_summary(news, examples)
        return news

    def _format_newsletter(self, news: list[News]) -> Newsletter:
        """Format the news into a newsletter."""
        raise NotImplementedError<|MERGE_RESOLUTION|>--- conflicted
+++ resolved
@@ -118,11 +118,7 @@
         return (scraped_news_coroutine(job_id) for job_id in job_ids)
 
     async def _filter_news(
-<<<<<<< HEAD
-        self, all_news: list[News], start_date: datetime.datetime, end_date: datetime.datetime
-=======
-        self, all_news: Iterable[News], start_date: date, end_date: date
->>>>>>> ea689ccc
+        self, all_news: Iterable[News], start_date: datetime.datetime, end_date: datetime.datetime
     ) -> list[News]:
         """Preprocess the raw news by keeping only news published within start_date and end_date and are relevant.
 
