--- conflicted
+++ resolved
@@ -6,13 +6,9 @@
 from abc import ABC, abstractmethod
 from pathlib import Path
 
-<<<<<<< HEAD
-from O365.drive import Folder
+from O365.drive import File, Folder
 from pydantic.json import pydantic_encoder
 from pydantic_core import to_jsonable_python
-=======
-from O365.drive import File, Folder
->>>>>>> 2dda1173
 
 from cpeq_infolettre_automatique.schemas import News, Newsletter
 from cpeq_infolettre_automatique.utils import (
@@ -29,7 +25,11 @@
         """Set up the repository."""
 
     @abstractmethod
-    def create_news(self, news_list: list[News]) -> None:
+    def create_news(self, news_list: News) -> None:
+        """Save a single news."""
+
+    @abstractmethod
+    def create_many_news(self, news_list: list[News]) -> None:
         """Save all the news."""
 
     @abstractmethod
@@ -89,7 +89,7 @@
             if file is None:
                 # Add headers row if we are creating the file
                 rows.append([keys.capitalize() for keys in News.model_fields])
-            rows.append(*([str(value) for _, value in news] for news in news_list))
+            rows.extend([[str(value) for _, value in news] for news in news_list])
 
             csvwriter.writerows(rows)
 
@@ -101,10 +101,8 @@
         Args:
             newsletter: The Newsletter to save.
         """
-<<<<<<< HEAD
-        file_name = "newsletter.md"
-        Path(file_name).write_text(newsletter.to_markdown(), encoding="utf-8")
-        self.news_folder.upload_file(item=file_name)
+        Path(self._newsletter_file_name).write_text(newsletter.to_markdown(), encoding="utf-8")
+        self.news_folder.upload_file(item=self._newsletter_file_name)
 
 
 class LocalNewsRepository(NewsRepository):
@@ -118,7 +116,7 @@
         """Initializes the local folder in which to store the News."""
         self.path.mkdir(parents=True, exist_ok=True)
 
-    def create_news(self, news_list: list[News]) -> None:
+    def create_many_news(self, news_list: list[News]) -> None:
         """Save the list of News as a json file locally.
 
         Args:
@@ -130,6 +128,14 @@
         with file_path.open("w", encoding="UTF-8") as target:
             json.dump(json_news, target, ensure_ascii=False, indent=4, default=pydantic_encoder)
 
+    def create_news(self, news: News) -> None:
+        """Save a single News as a json file locally.
+
+        Args:
+            news_list: List of News to save.
+        """
+        raise NotImplementedError
+
     def create_newsletter(self, newsletter: Newsletter) -> None:
         """Save the Newsletter as a Markdown file locally.
 
@@ -138,8 +144,4 @@
         """
         file_name = "newsletter.md"
         file_path = self.path / file_name
-        file_path.write_text(newsletter.to_markdown(), encoding="utf-8")
-=======
-        Path(self._newsletter_file_name).write_text(newsletter.to_markdown(), encoding="utf-8")
-        self.news_folder.upload_file(item=self._newsletter_file_name)
->>>>>>> 2dda1173
+        file_path.write_text(newsletter.to_markdown(), encoding="utf-8")