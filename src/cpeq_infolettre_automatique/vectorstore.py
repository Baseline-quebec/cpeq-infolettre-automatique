"""Client module for openAI API interaction."""

import json
import logging
from pathlib import Path
from typing import Any

import numpy as np
import openai
import tiktoken
from openai import AsyncOpenAI

<<<<<<< HEAD
from cpeq_infolettre_automatique.config import (
    EMBEDDING_MODEL,
    MAX_TOKENS,
    TOKEN_ENCODING,
)
=======
from cpeq_infolettre_automatique.config import EMBEDDING_MODEL, MAX_TOKENS, TOKEN_ENCODING
from cpeq_infolettre_automatique.schemas import News
>>>>>>> de7f3657


logger = logging.getLogger(__name__)
logging.basicConfig(level=logging.INFO)


class VectorStore:
    """Handles vector storage and retrieval using embeddings."""

    def __init__(self, client: AsyncOpenAI, filepath: str) -> None:
        """Initialize the VectorStore with the provided OpenAI client and embedded data.

        Args:
            client (OpenAI): An instance of the OpenAI client to handle API calls.
            filepath (str): The path to the JSON file containing embedded data.
        """
        self.client = client
        self.data = self._load_embedded_data(filepath)
        if self.data:
            self.global_mean_embedding = self._calculate_global_mean_embedding()

    @staticmethod
    def _load_embedded_data(filepath: str) -> Any:  # noqa: ANN401
        """Load embedded data from a JSON file.

        Args:
            filepath (str): The path to the JSON file.

        Returns:
            dict | None: The data loaded from the JSON file, or None if an error occurs.
        """
        try:
            with Path(filepath).open() as file:
                return json.load(file)
        except Exception:
            logger.exception("Error loading embedded data from %s", filepath)
            return {}

    def _calculate_global_mean_embedding(self) -> np.ndarray[Any, Any] | None:
        """Calculate the global mean embedding from all embeddings in the dataset.

        Returns:
            np.ndarray: A numpy array representing the global mean embedding.
        """
        if not self.data:
            return None

        embeddings = [
            np.array(ex["embedding"]) for section in self.data for ex in section["examples"]
        ]
        mean_embedding = (
            np.mean(embeddings, axis=0) if embeddings else np.zeros_like(embeddings[0])
        )
        return np.array(mean_embedding)

    def get_category_embeddings(
        self, exclude_rubric: str | None = None, exclude_title: str | None = None
    ) -> dict[str, np.ndarray[Any, Any]]:
        """Retrieve embeddings for each category, optionally excluding a specific example, and adjust by the global mean embedding.

        Args:
            exclude_rubric (str, optional): The rubric of the example to exclude.
            exclude_title (str, optional): The title of the example to exclude.

        Returns:
            dict[str, np.ndarray]: A dictionary of category names to their mean adjusted embeddings.
        """
        category_embeddings = {}
        for section in self.data or []:
            embeddings = [
                np.array(ex["embedding"]) - self.global_mean_embedding
                for ex in section["examples"]
                if not (section["rubric"] == exclude_rubric and ex["title"] == exclude_title)
            ]
            if embeddings:
                category_embeddings[section["rubric"]] = np.mean(embeddings, axis=0)
        return category_embeddings

    @staticmethod
    def cosine_similarity(vec1: np.ndarray[Any, Any], vec2: np.ndarray[Any, Any]) -> float:
        """Calculates the cosine similarity between two vectors.

        Args:
            vec1 (np.array): The first vector.
            vec2 (np.array): The second vector.

        Returns:
            float: The cosine similarity score, between -1 (opposite) and 1 (identical).
        """
        return float(np.dot(vec1, vec2) / (np.linalg.norm(vec1) * np.linalg.norm(vec2)))

    @staticmethod
    def get_average_embeddings(
        rubrics_data: list[dict[str, str | list[dict[str, str]]]],
        model: str = EMBEDDING_MODEL,
    ) -> dict[str, list[float]]:
        """Calculates average embeddings for each rubric using provided examples.

        Args:
            model (str): The OpenAI model to use for generating embeddings.
            rubrics_data (list[dict[str, str | list[dict[str, str]]]]): A list of rubric sections, each containing examples.

        Returns:
            dict[str, list[float]]: A dictionary mapping rubric names to their average embedding vectors.
        """
        rubric_embeddings = {}

        for rubric_section in rubrics_data:
            rubric_name: str = rubric_section["rubric"]  # type: ignore[assignment]
            articles: list[dict[str, str]] = rubric_section["examples"]  # type: ignore[assignment]
            all_embeddings = []

            for article in articles:
                input_text = f"{article["title"]} {article["summary"]}"  # Combine title and summary for embedding
                try:
                    response = openai.embeddings.create(input=input_text, model=model)
                    embedding_vector = response.data[0].embedding
                    all_embeddings.append(embedding_vector)
                    logger.info(
                        "Embedding retrieved for: %s (Vector length: %d)",
                        article["title"],
                        len(embedding_vector),
                    )
                except json.JSONDecodeError as e:
                    logger.warning("Failed to retrieve embeddings for %s: %s", article["title"], e)

            # Calculate the average embedding if any embeddings were successfully retrieved
            if all_embeddings:
                average_embedding = np.mean(all_embeddings, axis=0)
                rubric_embeddings[rubric_name] = (
                    average_embedding.tolist()
                )  # Convert numpy array to list for JSON compatibility
                logger.info("Average embedding calculated for rubric: %s", rubric_name)

        return rubric_embeddings

    # Function to get trunkated embedding
    @staticmethod
    def encode_with_truncation(text: str, max_tokens: int = MAX_TOKENS) -> tuple[str, int]:
        """Encode text into tokens using a specified model's tokenizer, truncating to a maximum number of tokens if necessary.

        Args:
            text (str): The text to be tokenized and truncated.
            max_tokens (int): The maximum number of tokens allowed.

        Returns:
            Tuple[str, int]: A tuple containing the truncated text and the count of tokens used.
        """
        encoding = tiktoken.get_encoding(TOKEN_ENCODING)
        tokens = encoding.encode(text)
        if len(tokens) > max_tokens:
            tokens = tokens[:max_tokens]
        return encoding.decode(tokens), len(tokens)

    def get_embedding(
        self, text: str, model: str = EMBEDDING_MODEL, max_tokens: int = MAX_TOKENS
    ) -> np.ndarray[Any, Any] | None:
        """Retrieve the embedding vector for a given text, optionally truncating the text to a maximum token count. This function integrates token truncation and embedding generation, providing a single method to handle text inputs for embeddings, especially useful for long texts.

        Args:
            text (str): The text to be embedded.
            model (str): The OpenAI model ID used for generating embeddings.
            max_tokens (int): The maximum number of tokens that the text can be truncated to.

        Returns:
             Union[list[float], None]: The embedding vector obtained from the OpenAI API, or None if unavailable.
        """
        truncated_text, token_count = self.encode_with_truncation(text, max_tokens)
        logger.info("Processing text with %d tokens.", token_count)
        response = openai.embeddings.create(input=truncated_text, model=model)
        return np.array(response.data[0].embedding)

    def get_and_save_embeddings(
        self,
        data: list[dict[str, Any]],
        model: str = EMBEDDING_MODEL,
        max_tokens: int = MAX_TOKENS,
        output_file: str = "embedded_rubrics.json",
    ) -> None:
        """Retrieve and save embeddings for each article in the data."""
        for rubric_section in data:
            for article in rubric_section["examples"]:
                text = article["summary"]
                truncated_text, _ = self.encode_with_truncation(text, max_tokens)
                response = openai.embeddings.create(input=truncated_text, model=model)
                article["embedding"] = response.data[0].embedding
        with Path(output_file).open("w", encoding="utf-8") as file:
            json.dump(data, file, indent=4)

    def find_most_similar_category(
        self, text: str, embeddings_dict: dict[str, list[float]]
    ) -> tuple[str | None, float | None]:
        """Determine the most similar category for a given text by comparing its embedding to precomputed average embeddings.

        Args:
            text (str): The text to classify.
            embeddings_dict (dict[str, list[float]]): Dictionary of average embeddings by category.

        Returns:
            tuple[Union[str, None], Union[float, None]]: Most similar category and its similarity score, or (None, None) if not found.
        """
        article_embedding = self.get_embedding(text)
        if article_embedding is None:
            return None, None

        similarity_scores = {}
        for category, avg_embedding in embeddings_dict.items():
            similarity_scores[category] = self.cosine_similarity(
                article_embedding, np.array(avg_embedding)
            )

        most_similar_category = max(similarity_scores, key=similarity_scores.get)  # type: ignore[arg-type]
        highest_similarity_score = similarity_scores[most_similar_category]
        return most_similar_category, highest_similarity_score

    def get_examples(self, news: News) -> list[News]:
        """Retrieve examples for a given news article.

        Args:
            news: The news article to find examples for.

        Returns: A list of examples for the news article.
        """
        raise NotImplementedError

    async def classify_rubric(self, news: News) -> str | None:
        """Classify the rubric of a news article.

        Args:
            news: The news article to classify.

        Returns: The rubric of the news article, or None if the news is not relevant.
        """
        raise NotImplementedError<|MERGE_RESOLUTION|>--- conflicted
+++ resolved
@@ -10,16 +10,12 @@
 import tiktoken
 from openai import AsyncOpenAI
 
-<<<<<<< HEAD
 from cpeq_infolettre_automatique.config import (
     EMBEDDING_MODEL,
     MAX_TOKENS,
     TOKEN_ENCODING,
 )
-=======
-from cpeq_infolettre_automatique.config import EMBEDDING_MODEL, MAX_TOKENS, TOKEN_ENCODING
 from cpeq_infolettre_automatique.schemas import News
->>>>>>> de7f3657
 
 
 logger = logging.getLogger(__name__)
@@ -42,7 +38,7 @@
             self.global_mean_embedding = self._calculate_global_mean_embedding()
 
     @staticmethod
-    def _load_embedded_data(filepath: str) -> Any:  # noqa: ANN401
+    def _load_embedded_data(filepath: str) -> Any:
         """Load embedded data from a JSON file.
 
         Args:
@@ -52,7 +48,7 @@
             dict | None: The data loaded from the JSON file, or None if an error occurs.
         """
         try:
-            with Path(filepath).open() as file:
+            with Path(filepath).open(encoding="utf-8") as file:
                 return json.load(file)
         except Exception:
             logger.exception("Error loading embedded data from %s", filepath)
